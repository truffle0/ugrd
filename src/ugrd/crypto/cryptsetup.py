__author__ = 'desultory'
<<<<<<< HEAD
__version__ = '3.2.0'
=======
__version__ = '2.9.0'
>>>>>>> 36e845b8

from zenlib.util import contains

from pathlib import Path

_module_name = 'ugrd.crypto.cryptsetup'

<<<<<<< HEAD
CRYPTSETUP_KEY_PARAMETERS = ['key_command', 'plymouth_key_command', 'reset_command']
CRYPTSETUP_PARAMETERS = ['key_type', 'partuuid', 'uuid', 'path', 'key_file', 'header_file', 'retries',
                         *CRYPTSETUP_KEY_PARAMETERS, 'try_nokey', 'include_key', 'validate_key']
=======
CRYPTSETUP_PARAMETERS = ['key_type', 'partuuid', 'uuid', 'path',
                         'key_file', 'header_file', 'retries',
                         'key_command', 'reset_command', 'try_nokey',
                         'include_key', 'validate_key', 'validate']
>>>>>>> 36e845b8


def _merge_cryptsetup(self, mapped_name: str, config: dict) -> None:
    """ Merges the cryptsetup configuration """
    if mapped_name not in self['cryptsetup']:
        return config

    self.logger.log(5, "Existing cryptsetup configuration: %s" % self['cryptsetup'][mapped_name])
    self.logger.debug("[%s] Merging cryptsetup configuration: %s" % (mapped_name, config))
    return dict(self['cryptsetup'][mapped_name], **config)


def _process_cryptsetup_key_types_multi(self, key_type: str, config: dict) -> None:
    """
    Processes the cryptsetup key types.
    Updates the key type configuration if it already exists, otherwise creates a new key type.
    """
    self.logger.debug("[%s] Processing cryptsetup key type configuration: %s" % (key_type, config))
    for parameter in config:
        if parameter not in CRYPTSETUP_KEY_PARAMETERS:
            raise ValueError("Invalid parameter: %s" % parameter)

    # Update the key if it already exists, otherwise create a new key type
    if key_type in self['cryptsetup_key_types']:
        self.logger.debug("[%s] Updating key type configuration: %s" % (key_type, config))
        self['cryptsetup_key_types'][key_type].update(config)
    else:
        # Make sure the key type has a key command
        if 'key_command' not in config:
            raise ValueError("Missing key_command for key type: %s" % key_type)
        self['cryptsetup_key_types'][key_type] = config


@contains('validate', "Skipping cryptsetup keyfile validation.", log_level=30)
def _validate_crypysetup_key(self, key_paramters: dict) -> None:
    """ Validates the cryptsetup key """
    if key_paramters.get('include_key'):
        return self.logger.info("Skipping key validation for included key.")
    elif key_paramters.get('validate_key') is False:
        return self.logger.info("Skipping key validation for: %s" % key_paramters['key_file'])

    key_path = Path(key_paramters['key_file'])

    if not key_path.is_file():
        if self['cryptsetup_keyfile_validation']:
            raise FileNotFoundError("Key file not found: %s" % key_path)
        else:
            return self.logger.error("Key file not found: %s" % key_path)

    key_copy = key_path
    while parent := key_copy.parent:
        if parent == Path('/'):
            if self['cryptsetup_keyfile_validation']:
                raise ValueError("No mount is defined for external key file: %s" % key_path)
            else:
                return self.logger.critical("No mount is defined for external key file: %s" % key_path)
        if str(parent).lstrip('/') in self['mounts']:
            self.logger.debug("Found mount for key file: %s" % parent)
            break
        key_copy = parent


@contains('validate', "Skipping cryptsetup configuration validation.", log_level=30)
def _validate_cryptsetup_config(self, mapped_name: str) -> None:
    try:
        config = self['cryptsetup'][mapped_name]
    except KeyError:
        raise KeyError("No cryptsetup configuration found for: %s" % mapped_name)
    self.logger.log(5, "[%s] Validating cryptsetup configuration: %s" % (mapped_name, config))
    for parameter in config:
        if parameter not in CRYPTSETUP_PARAMETERS:
            raise ValueError("Invalid parameter: %s" % parameter)

    if config.get('header_file'):  # Check that he header is defined with a partuuid or path
        if not config.get('partuuid') and not config.get('path'):
            self.logger.warning("A partuuid or device path must be specified when using detached headers: %s" % mapped_name)
            if config.get('uuid'):
                raise ValueError("A UUID cannot be used with a detached header: %s" % mapped_name)
        if not Path(config['header_file']).exists():  # Make sure the header file exists, it may not be present at build time
            self.logger.warning("[%s] Header file not found: %s" % (mapped_name, config['header_file']))
    elif not any([config.get('partuuid'), config.get('uuid'), config.get('path')]):
        if not self['autodetect_root_luks']:
            raise ValueError("A device uuid, partuuid, or path must be specified for cryptsetup mount: %s" % mapped_name)

    if config.get('key_file'):
        _validate_crypysetup_key(self, config)


def _process_cryptsetup_multi(self, mapped_name: str, config: dict) -> None:
    """ Processes the cryptsetup configuration """
    for parameter in config:
        if parameter not in CRYPTSETUP_PARAMETERS:
            self.logger.error("[%s] Unknown parameter: %s" % (mapped_name, parameter))

    config = _merge_cryptsetup(self, mapped_name, config)  # Merge the config with the existing configuration
    self.logger.debug("[%s] Processing cryptsetup configuration: %s" % (mapped_name, config))
    # Check if the key type is defined in the configuration, otherwise use the default, check if it's valid
    if key_type := config.get('key_type', self.get('cryptsetup_key_type')):
        self.logger.debug("[%s] Using key type: %s" % (mapped_name, key_type))
        if key_type not in self['cryptsetup_key_types']:
            raise ValueError("Unknown key type: %s" % key_type)
        config['key_type'] = key_type

        # Inherit from the key type configuration
        for parameter in CRYPTSETUP_KEY_PARAMETERS:
            if value := self['cryptsetup_key_types'][key_type].get(parameter):
                config[parameter] = value.format(**config)

    # Include the key file if include_key is set
    if config.get('include_key'):
        self['dependencies'] = config['key_file']

    if not config.get('retries'):
        self.logger.info("[%s:%s] No retries specified, using default: %s" % (_module_name, mapped_name, self['cryptsetup_retries']))
        config['retries'] = self['cryptsetup_retries']

    self['cryptsetup'][mapped_name] = config


@contains('hostonly', "Skipping cryptsetup device check.", log_level=30)
def _validate_cryptsetup_device(self, mapped_name) -> None:
    """
    Validates a cryptsetup device against the device mapper information,
    blkid information, and cryptsetup information.
    Uses `cryptsetup luksDump` to check that the device is a LUKS device.
    """
    for device_info in self['_vblk_info'].values():
        if device_info['name'] == mapped_name:
            dm_info = device_info  # Get the device mapper information
            break
    else:
        raise ValueError("No device mapper information found for: %s" % mapped_name)

    if not dm_info['uuid'].startswith('CRYPT-LUKS'):  # Ensure the device is a crypt device
        raise ValueError("Device is not a crypt device: %s" % dm_info)

    cryptsetup_info = self['cryptsetup'][mapped_name]  # Get the cryptsetup information
    if cryptsetup_info.get('validate') is False:
        return self.logger.warning("Skipping cryptsetup device validation: %s" % mapped_name)
    slave_source = dm_info['slaves'][0]  # Get the slave source

    try:  # Get the blkid information
        slave_device = f'/dev/{slave_source}'
        blkid_info = self['_blkid_info'][slave_device]
    except KeyError:
        slave_device = f'/dev/mapper/{slave_source}'
        blkid_info = self['_blkid_info'][slave_device]

    for token_type in ['partuuid', 'uuid']:  # Validate the uuid/partuuid token
        if cryptsetup_token := cryptsetup_info.get(token_type):
            if blkid_info.get(token_type) != cryptsetup_token:
                raise ValueError("[%s] LUKS %s mismatch, found '%s', expected: %s" %
                                 (mapped_name, token_type, cryptsetup_token, blkid_info[token_type]))
            break
    else:
        raise ValueError("[%s] No UUID or PARTUUID set for LUKS source: %s" % (mapped_name, cryptsetup_info))

    try:
        # Get the luks header info, remove tabs, and split the output
        luks_header_source = cryptsetup_info.get('header_file') or slave_device
        luks_info = self._run(['cryptsetup', 'luksDump', luks_header_source]).stdout.decode().replace('\t', '').split('\n')  # Check that the device is a LUKS device
        self.logger.debug("[%s] LUKS information:\n%s" % (mapped_name, luks_info))
    except RuntimeError as e:
        luks_info = []
        if not cryptsetup_info.get('header_file'):
            return self.logger.error("[%s] Unable to read LUKS header: %s" % (mapped_name, e))
        self.logger.warning("[%s] Cannot read detached LUKS header for validation: %s" % (mapped_name, e))

    if token_type == 'uuid':  # Validate the LUKS UUID using the header
        for line in luks_info:
            if 'UUID' in line:
                if line.split()[1] != cryptsetup_token:
                    raise ValueError("[%s] LUKS UUID mismatch, found '%s', expected: %s" %
                                     (mapped_name, line.split()[1], cryptsetup_token))
                break
        else:
            raise ValueError("[%s] Unable to validate LUKS UUID: %s" % (mapped_name, cryptsetup_token))

    if 'Cipher:     aes-xts-plain64' in luks_info:
        self['kernel_modules'] = 'crypto_xts'

    if not self['argon2']:
        if cryptsetup_info.get('header_file'):  # A header may be specified but unavailable
            self.logger.error("[%s] Unable to check: libargon2.so" % mapped_name)
        if 'PBKDF:      argon2id' in luks_info:  # If luks info is found, and argon is used, raise an error
            raise FileNotFoundError("[%s] Missing cryptsetup dependency: libargon2.so" % mapped_name)
        self.logger.error("[%s] Unable to validate argon support for LUKS: %s" % (mapped_name, luks_info))


def detect_argon2(self) -> None:
    """ Validates that argon2 is available when argon2id is used. """
    argon = False
    for dep in self['dependencies']:  # Ensure argon is installed if argon2id is used
        if dep.name.startswith('libargon2.so'):
            argon = True
        elif dep.name.startswith('libcrypto.so'):
            openssl_kdfs = self._run(['openssl', 'list', '-kdf-algorithms']).stdout.decode().lower().split('\n')
            self.logger.debug("OpenSSL KDFs: %s" % openssl_kdfs)
            for kdf in openssl_kdfs:
                if kdf.lstrip().startswith('argon2id') and 'default' in kdf:
                    argon = True
    self['argon2'] = argon


@contains('validate', "Skipping cryptsetup configuration validation.", log_level=30)
def _validate_luks_config(self, mapped_name: str) -> None:
    """ Checks that a LUKS config portion is valid. """
    _validate_cryptsetup_device(self, mapped_name)
    _validate_cryptsetup_config(self, mapped_name)


def export_crypt_sources(self) -> list[str]:
    """
    Validates the cryptsetup configuration (if enabled).
    Adds the cryptsetup source and token to the exports.
    Sets the token to the partuuid or uuid if it exists.
    Sets the SOURCE when using a path.
    Only allows using the path if validation is disabled.
    """
    for name, parameters in self['cryptsetup'].items():
        _validate_luks_config(self, name)
        if parameters.get('path'):
            if not self['validate']:
                self.logger.warning("Using device paths is unreliable and can result in boot failures. Consider using partuuid.")
                self['exports']['CRYPTSETUP_SOURCE_%s' % name] = parameters['path']
                self.logger.info("Set CRYPTSETUP_SOURCE_%s: %s" % (name, parameters.get('path')))
                continue
            raise ValueError("Validation must be disabled to use device paths with the cryptsetup module.")
        elif not parameters.get('partuuid') and not parameters.get('uuid') and parameters.get('path'):
            raise ValueError("Device source for cryptsetup mount must be specified: %s" % name)

        for token_type in ['partuuid', 'uuid']:
            if token := parameters.get(token_type):
                self['exports']['CRYPTSETUP_TOKEN_%s' % name] = f"{token_type.upper()}={token}"
                self.logger.debug("Set CRYPTSETUP_TOKEN_%s: %s=%s" % (name, token_type.upper(), token))
                break
        else:
            raise ValueError("A partuuid or uuid must be specified for cryptsetup mount: %s" % name)


def get_crypt_dev(self) -> list[str]:
    """
    Gets the device path for a particular cryptsetup device at runtime.
    First attempts to read CRYPTSETUP_SOURCE_{name} if it exists.
    If it doesn't exist, or the device is not found, it will attempt to resolve the device using the token.
    If that doesn't exist, it will fail.
    """
    return ['source_dev="$(readvar CRYPTSETUP_SOURCE_"$1")"',
            'source_token="$(readvar CRYPTSETUP_TOKEN_"$1")"',
            'if [ -n "$source_dev" ]; then',
            '    if [ -e "$source_dev" ]; then',
            '        echo -n "$source_dev"',
            '        return',
            '    fi',
            'fi',
            'if [ -n "$source_token" ]; then',
            '    source_dev=$(blkid --match-token "$source_token" --output device)',
            '    if [ -n "$source_dev" ]; then',
            '        echo -n "$source_dev"',
            '    fi',
            'fi']


def open_crypt_device(self, name: str, parameters: dict) -> list[str]:
    """ Returns a bash script to open a cryptsetup device. """
    self.logger.debug("[%s] Processing cryptsetup volume: %s" % (name, parameters))
    retries = parameters['retries']

    out = [f"prompt_user 'Press enter to unlock device: {name}'"] if self['cryptsetup_prompt'] else []
    out += [f"for ((i = 1; i <= {retries}; i++)); do"]

    # Resolve the device source using get_crypt_dev, if no source is returned, run rd_fail
    out += [f'    crypt_dev="$(get_crypt_dev {name})"',
            '    if [ -z "$crypt_dev" ]; then',
            f'        rd_fail "Failed to resolve device source for cryptsetup mount: {name}"',
            '    fi']

    # When there is a key command, evaluate it into $key_data
    if 'key_command' in parameters:
        self.logger.debug("[%s] Using key command: %s" % (name, parameters['key_command']))
        out += [f"    einfo 'Attempting to open LUKS key: {parameters['key_file']}'",
                f"    edebug 'Using key command: {parameters['key_command']}'",
                '    if check_var plymouth; then',
                f'        plymouth ask-for-password --prompt "[${{i}} / {retries}] Enter passphrase to unlock key for: {name}" --command "{parameters["plymouth_key_command"]}" --number-of-tries 1 > /run/vars/key_data || continue',
                '    else',
                f'        {parameters["key_command"]} > /run/vars/key_data || continue',
                '    fi']

    cryptsetup_command = 'cryptsetup open --tries 1'  # Set tries to 1 since it runs in the loop
    cryptsetup_target = f'"$crypt_dev" {name}'  # Add a variable for the source device and mapped name

    if header_file := parameters.get('header_file'):  # Use the header file if it exists
        out += [f"    einfo 'Using header file: {header_file}'"]
        cryptsetup_command += f' --header {header_file}'

    if self['cryptsetup_trim']:
        cryptsetup_command += ' --allow-discards'
        self.logger.warning("Using --allow-discards can be a security risk.")

    # Check if the device was successfully opened
    out += ['    einfo "Unlocking device: $crypt_dev"',  # Unlock using key data if it exists
            '    if [ -e /run/vars/key_data ]; then',
            f'        if {cryptsetup_command} --key-file=/run/vars/key_data {cryptsetup_target}; then',
            '            rm /run/vars/key_data',  # Remove the key data file
            '            break',
            '        fi',  # Try to open the device using plymouth if it's running
            '        rm /run/vars/key_data',  # Remove the key data file
            f'    elif check_var plymouth && plymouth ask-for-password --prompt "[${{i}} / {retries}] Enter passphrase to unlock {name}" --command "{cryptsetup_command} {cryptsetup_target}" --number-of-tries 1; then',
            '        break']  # Break if the device was successfully opened
    if 'key_file' in parameters:  # try a key file directly if it exists
        out += [f'    elif {cryptsetup_command} --key-file {parameters["key_file"]} {cryptsetup_target}; then']
    else:  # Otherwise, open directly
        out += [f'    elif {cryptsetup_command} {cryptsetup_target}; then']
    out += ['        break',
            '    fi',
            f'    ewarn "Failed to open device: {name} ($i / {retries})"']
    # Halt if the autoretry is disabled
    if not self['cryptsetup_autoretry']:
        out += ['    prompt_user "Press enter to retry"']
    # Add the reset command if it exists
    if reset_command := parameters.get('reset_command'):
        out += ['    einfo "Running key reset command"',
                f'    {reset_command}']
    out += ['done\n']

    return out


def crypt_init(self) -> list[str]:
    """ Generates the bash script portion to prompt for keys. """
    if self['loglevel'] > 5:
        self.logger.warning("loglevel > 5, cryptsetup prompts may not be visible.")

    out = [r'einfo "Unlocking LUKS volumes, ugrd.cryptsetup version: %s"' % __version__]
    for name, parameters in self['cryptsetup'].items():
        # Check if the volume is already open, if so, skip it
        out += [f'if cryptsetup status {name} > /dev/null 2>&1; then',
                f'    ewarn "Device already open: {name}"',
                '    return',
                'fi']
        out += open_crypt_device(self, name, parameters)
        if 'try_nokey' in parameters and parameters.get('key_file'):
            new_params = parameters.copy()
            for parameter in ['key_file', 'key_command', 'reset_command']:
                try:
                    new_params.pop(parameter)
                except KeyError:
                    pass
            out += [f'if ! cryptsetup status {name} > /dev/null 2>&1; then',
                    f'    ewarn "Failed to open device using keys: {name}"']
            out += [f'    {bash_line}' for bash_line in open_crypt_device(self, name, new_params)]
            out += ['fi']
        # Check that the device was successfully opened
        out += [f'if ! cryptsetup status {name} > /dev/null 2>&1; then',
                f'    rd_fail "Failed to open cryptsetup device: {name}"',
                'fi']
    return out
<|MERGE_RESOLUTION|>--- conflicted
+++ resolved
@@ -1,9 +1,5 @@
 __author__ = 'desultory'
-<<<<<<< HEAD
 __version__ = '3.2.0'
-=======
-__version__ = '2.9.0'
->>>>>>> 36e845b8
 
 from zenlib.util import contains
 
@@ -11,16 +7,11 @@
 
 _module_name = 'ugrd.crypto.cryptsetup'
 
-<<<<<<< HEAD
+
 CRYPTSETUP_KEY_PARAMETERS = ['key_command', 'plymouth_key_command', 'reset_command']
 CRYPTSETUP_PARAMETERS = ['key_type', 'partuuid', 'uuid', 'path', 'key_file', 'header_file', 'retries',
                          *CRYPTSETUP_KEY_PARAMETERS, 'try_nokey', 'include_key', 'validate_key']
-=======
-CRYPTSETUP_PARAMETERS = ['key_type', 'partuuid', 'uuid', 'path',
-                         'key_file', 'header_file', 'retries',
-                         'key_command', 'reset_command', 'try_nokey',
-                         'include_key', 'validate_key', 'validate']
->>>>>>> 36e845b8
+
 
 
 def _merge_cryptsetup(self, mapped_name: str, config: dict) -> None:
